<<<<<<< HEAD
#name: "CodeQL-Scanning"
#
#on:
#  push:
#    branches: [ "main" ]
#  pull_request:
#    # The branches below must be a subset of the branches above
#    branches: [ "main" ]
#  schedule:
#    - cron: '30 0 * * *'
#
#jobs:
#  analyze:
#    name: Analyze
#    runs-on: ubuntu-latest
#    permissions:
#      actions: read
#      contents: read
#      security-events: write
#
#    strategy:
#      fail-fast: false
#      matrix:
#        language: [ 'java' ]
#        java: [ '17' ]
#
#    steps:
#    - name: Checkout repository
#      uses: actions/checkout@v3
#
#    - name: Set up JDK ${{ matrix.java }}
#      uses: actions/setup-java@v2
#      with:
#        java-version: ${{ matrix.java }}
#        distribution: 'adopt'
#
#    - name: Initialize CodeQL
#      uses: github/codeql-action/init@v2
#      with:
#        languages: ${{ matrix.language }}
#
#    - name: Autobuild
#      uses: github/codeql-action/autobuild@v2
#
#    - name: Perform CodeQL Analysis
#      uses: github/codeql-action/analyze@v2
#      with:
#        category: "/language:${{matrix.language}}"
=======
name: "CodeQL-Scanning"

on:
  push:
    branches: [ "main" ]
  pull_request:
    branches: [ '**' ]
  schedule:
    - cron: '30 0 * * *'

jobs:
  analyze:
    name: Analyze
    runs-on: ubuntu-latest
    permissions:
      actions: read
      contents: read
      security-events: write

    strategy:
      fail-fast: false
      matrix:
        language: [ 'java' ]
        java: [ '17' ]

    steps:
    - name: Checkout repository
      uses: actions/checkout@v3

    - name: Set up JDK ${{ matrix.java }}
      uses: actions/setup-java@v2
      with:
        java-version: ${{ matrix.java }}
        distribution: 'adopt'

    - name: Initialize CodeQL
      uses: github/codeql-action/init@v2
      with:
        languages: ${{ matrix.language }}

    - name: Autobuild
      uses: github/codeql-action/autobuild@v2

    - name: Perform CodeQL Analysis
      uses: github/codeql-action/analyze@v2
      with:
        category: "/language:${{matrix.language}}"
>>>>>>> df11e461
<|MERGE_RESOLUTION|>--- conflicted
+++ resolved
@@ -1,53 +1,3 @@
-<<<<<<< HEAD
-#name: "CodeQL-Scanning"
-#
-#on:
-#  push:
-#    branches: [ "main" ]
-#  pull_request:
-#    # The branches below must be a subset of the branches above
-#    branches: [ "main" ]
-#  schedule:
-#    - cron: '30 0 * * *'
-#
-#jobs:
-#  analyze:
-#    name: Analyze
-#    runs-on: ubuntu-latest
-#    permissions:
-#      actions: read
-#      contents: read
-#      security-events: write
-#
-#    strategy:
-#      fail-fast: false
-#      matrix:
-#        language: [ 'java' ]
-#        java: [ '17' ]
-#
-#    steps:
-#    - name: Checkout repository
-#      uses: actions/checkout@v3
-#
-#    - name: Set up JDK ${{ matrix.java }}
-#      uses: actions/setup-java@v2
-#      with:
-#        java-version: ${{ matrix.java }}
-#        distribution: 'adopt'
-#
-#    - name: Initialize CodeQL
-#      uses: github/codeql-action/init@v2
-#      with:
-#        languages: ${{ matrix.language }}
-#
-#    - name: Autobuild
-#      uses: github/codeql-action/autobuild@v2
-#
-#    - name: Perform CodeQL Analysis
-#      uses: github/codeql-action/analyze@v2
-#      with:
-#        category: "/language:${{matrix.language}}"
-=======
 name: "CodeQL-Scanning"
 
 on:
@@ -94,5 +44,4 @@
     - name: Perform CodeQL Analysis
       uses: github/codeql-action/analyze@v2
       with:
-        category: "/language:${{matrix.language}}"
->>>>>>> df11e461
+        category: "/language:${{matrix.language}}"